--- conflicted
+++ resolved
@@ -30,9 +30,6 @@
   username?: string
   password?: string
   token?: string
-<<<<<<< HEAD
-  'auth-key'?: string
-=======
   repo?: string
   registry?: string
   organization?: string
@@ -40,7 +37,7 @@
   'env-key'?: string
   'replaces-base'?: boolean
   'public-key-fingerprint'?: string
->>>>>>> f48674b2
+  'auth-key'?: string
 }
 
 export type Metric = {
