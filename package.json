--- conflicted
+++ resolved
@@ -28,10 +28,7 @@
     "@actions/core": "^1.4.0",
     "@actions/github": "^5.0.0",
     "@octokit/webhooks-definitions": "^3.67.3",
-<<<<<<< HEAD
     "axios": "^0.21.1",
-=======
->>>>>>> 8782bb9b
     "dockerode": "^3.3.0"
   },
   "devDependencies": {
