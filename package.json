--- conflicted
+++ resolved
@@ -48,13 +48,8 @@
     "@types/tar-stream": "^2.2.2",
     "@typescript-eslint/parser": "^5.55.0",
     "@vercel/ncc": "^0.36.1",
-<<<<<<< HEAD
-    "eslint": "^8.35.0",
+    "eslint": "^8.36.0",
     "eslint-config-prettier": "^8.7.0",
-=======
-    "eslint": "^8.36.0",
-    "eslint-config-prettier": "^8.6.0",
->>>>>>> 526ed531
     "eslint-import-resolver-typescript": "^3.5.3",
     "eslint-plugin-github": "^4.6.1",
     "eslint-plugin-jest": "^27.2.1",
